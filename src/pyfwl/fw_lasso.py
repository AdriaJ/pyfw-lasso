--- conflicted
+++ resolved
@@ -392,13 +392,8 @@
         l_constant = kwargs.pop("diff_lipschitz", None)
         if l_constant is None:
             lipschitz_time = time.time()
-<<<<<<< HEAD
-            self._data_fidelity._diff_lipschitz = self._data_fidelity.estimate_diff_lipschitz(tol=1e-3)
-            print("Computation of diff_lipschitz takes {:.4f}".format(time.time() - lipschitz_time))
-=======
             l_constant = self._data_fidelity.estimate_diff_lipschitz(method="svd", tol=1e-2)
             print("Computation of diff_lipschitz takes {:.3f}".format(time.time() - lipschitz_time))
->>>>>>> 82e855e6
         else:
             print("diff_lipschitz constant provided.")
         self._data_fidelity._diff_lipschitz = l_constant
